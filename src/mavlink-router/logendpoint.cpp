--- conflicted
+++ resolved
@@ -43,30 +43,21 @@
 #define ALIVE_TIMEOUT 5
 #define MAX_RETRIES 10
 
-<<<<<<< HEAD
-LogEndpoint::LogEndpoint(const char *name, const char *logs_dir, LogMode mode, bool heartbeat)
-    : Endpoint {name, false}
-    , _logs_dir {logs_dir}
-=======
 LogEndpoint::LogEndpoint(const char *name, const char *logs_dir, LogMode mode,
-                         unsigned long min_free_space, unsigned long max_files)
+                         unsigned long min_free_space, unsigned long max_files, bool heartbeat)
     : Endpoint{name}
     , _logs_dir{logs_dir}
     , _min_free_space(min_free_space)
     , _max_files(max_files)
->>>>>>> 2e324b59
     , _mode(mode)
 {
     assert(_logs_dir);
     _add_sys_comp_id(LOG_ENDPOINT_SYSTEM_ID << 8);
-<<<<<<< HEAD
 
     if (heartbeat) {
         _start_heartbeat();
     }
 
-=======
->>>>>>> 2e324b59
     _fsync_cb.aio_fildes = -1;
 
     aioinit aio_init_data {};
@@ -76,7 +67,6 @@
     aio_init(&aio_init_data);
 }
 
-<<<<<<< HEAD
 bool LogEndpoint::_broadcast_log_heartbeat() {
 
     if(_target_system_id != -1) {
@@ -92,8 +82,6 @@
     return true;
 }
 
-=======
->>>>>>> 2e324b59
 void LogEndpoint::_send_msg(const mavlink_message_t *msg, int target_sysid)
 {
     uint8_t data[MAVLINK_MAX_PACKET_LEN];
@@ -416,12 +404,9 @@
         goto timeout_error;
     }
 
-<<<<<<< HEAD
     // notify the system that we are active
     _system_status = MAV_STATE_ACTIVE;
 
-=======
->>>>>>> 2e324b59
     log_info("Logging target system_id=%u on %s", _target_system_id, _filename);
 
     return true;
